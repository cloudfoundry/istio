--- conflicted
+++ resolved
@@ -710,34 +710,6 @@
 				// because v1alpha3 rules are unique per host.
 				model.SortRouteRules(rules)
 				for _, config := range rules {
-<<<<<<< HEAD
-					rule := config.Spec.(*networking.VirtualService)
-
-					// if no routes are returned, it is a TCP RouteRule
-					routes := v1.BuildInboundRoutesV2(proxyInstances, config, rule, cluster)
-					for _, route := range routes {
-						// set server-side mixer filter config for inbound HTTP routes
-						// Note: websocket routes do not call the filter chain. Will be
-						// resolved in future.
-						if mesh.MixerCheckServer != "" || mesh.MixerReportServer != "" {
-							route.OpaqueConfig = v1.BuildMixerOpaqueConfig(!mesh.DisablePolicyChecks, false,
-								instance.Service.Hostname)
-=======
-					switch config.Spec.(type) {
-					case *routing.RouteRule:
-						rule := config.Spec.(*routing.RouteRule)
-						if route := v1.BuildInboundRoute(config, rule, cluster); route != nil {
-							// set server-side mixer filter config for inbound HTTP routes
-							// Note: websocket routes do not call the filter chain. Will be
-							// resolved in future.
-							if mesh.MixerCheckServer != "" || mesh.MixerReportServer != "" {
-								route.OpaqueConfig = v1.BuildMixerOpaqueConfig(!mesh.DisablePolicyChecks, false,
-									instance.Service.Hostname)
-							}
-
-							host.Routes = append(host.Routes, route)
-						}
-					case *networking.VirtualService:
 						rule := config.Spec.(*networking.VirtualService)
 
 						// if no routes are returned, it is a TCP RouteRule
@@ -750,8 +722,6 @@
 								route.OpaqueConfig = v1.BuildMixerOpaqueConfig(!mesh.DisablePolicyChecks, false,
 									instance.Service.Hostname)
 							}
->>>>>>> 40cc3530
-						}
 					}
 
 					host.Routes = append(host.Routes, routes...)
