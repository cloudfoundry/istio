// Copyright 2017 Istio Authors
//
// Licensed under the Apache License, Version 2.0 (the "License");
// you may not use this file except in compliance with the License.
// You may obtain a copy of the License at
//
//     http://www.apache.org/licenses/LICENSE-2.0
//
// Unless required by applicable law or agreed to in writing, software
// distributed under the License is distributed on an "AS IS" BASIS,
// WITHOUT WARRANTIES OR CONDITIONS OF ANY KIND, either express or implied.
// See the License for the specific language governing permissions and
// limitations under the License.

// Package mixer defines integration tests that validate working mixer
// functionality in context of a test Istio-enabled cluster.
package mixer

import (
	"context"
	"errors"
	"flag"
	"fmt"
	"io/ioutil"
	"math"
	"net"
	"net/http"
	"os"
	"path/filepath"
	"strings"
	"testing"
	"time"

	"fortio.org/fortio/fhttp"
	"fortio.org/fortio/periodic"
	"github.com/prometheus/client_golang/api"
	v1 "github.com/prometheus/client_golang/api/prometheus/v1"
	"github.com/prometheus/common/model"

	"istio.io/istio/pkg/log"
	"istio.io/istio/pkg/test/kube"
	"istio.io/istio/tests/e2e/framework"
	"istio.io/istio/tests/util"
)

const (
	bookinfoSampleDir      = "samples/bookinfo"
	yamlExtension          = "yaml"
	deploymentDir          = "platform/kube"
	bookinfoYaml           = "bookinfo"
	bookinfoRatingsv2Yaml  = "bookinfo-ratings-v2"
	bookinfoDbYaml         = "bookinfo-db"
	sleepYaml              = "samples/sleep/sleep"
	mixerTestDataDir       = "tests/e2e/tests/mixer/testdata"
	mixerPromAdapterConfig = "mixer/test/prometheus/prometheus-nosession"
	mixerMetricTemplate    = "mixer/template/metric/template"
	oopPromDeployment      = "tests/e2e/tests/mixer/testdata/mixer-deployment-service"

	prometheusPort   = uint16(9090)
	mixerMetricsPort = uint16(42422)
	productPagePort  = uint16(10000)

	srcLabel          = "source_service"
	srcWorkloadLabel  = "source_workload"
	destLabel         = "destination_service"
	responseCodeLabel = "response_code"
	reporterLabel     = "reporter"

	// This namespace is used by default in all mixer config documents.
	// It will be replaced with the test namespace.
	templateNamespace = "istio-system"

	testRetryTimes = 5

	redisInstallDir  = "stable/redis"
	redisInstallName = "redis-release"
)

type testConfig struct {
	*framework.CommonConfig
	rulesDir string
}

var (
	tc        *testConfig
	testFlags = &framework.TestFlags{
		Ingress: true,
		Egress:  true,
	}
	configVersion      = "v1alpha3"
	ingressName        = "ingressgateway"
	productPageTimeout = 60 * time.Second

<<<<<<< HEAD
	networkingDir               = "networking"
	policyDir                   = "policy"
	rateLimitRule               = "mixer-rule-ratings-ratelimit"
	denialRule                  = "mixer-rule-ratings-denial"
	ingressDenialRule           = "mixer-rule-ingress-denial"
	newTelemetryRule            = "mixer-rule-additional-telemetry"
	kubeenvTelemetryRule        = "mixer-rule-kubernetesenv-telemetry"
	destinationRuleAll          = "destination-rule-all"
	routeAllRule                = "virtual-service-all-v1"
	routeReviewsVersionsRule    = "virtual-service-reviews-v2-v3"
	routeReviewsV3Rule          = "virtual-service-reviews-v3"
	tcpDbRule                   = "virtual-service-ratings-db"
	bookinfoGateway             = "bookinfo-gateway"
	redisQuotaRollingWindowRule = "mixer-rule-ratings-redis-quota-rolling-window"
	redisQuotaFixedWindowRule   = "mixer-rule-ratings-redis-quota-fixed-window"
	oopPromConfigs              = "mixer-oop-rule-handler-instance-deployment"
=======
	networkingDir                = "networking"
	policyDir                    = "policy"
	rateLimitRule                = "mixer-rule-ratings-ratelimit"
	denialRule                   = "mixer-rule-ratings-denial"
	ingressDenialRule            = "mixer-rule-ingress-denial"
	newTelemetryRule             = "mixer-rule-additional-telemetry"
	kubeenvTelemetryRule         = "mixer-rule-kubernetesenv-telemetry"
	destinationRuleAll           = "destination-rule-all"
	routeAllRule                 = "virtual-service-all-v1"
	routeReviewsVersionsRule     = "virtual-service-reviews-v2-v3"
	routeReviewsV3Rule           = "virtual-service-reviews-v3"
	tcpDbRule                    = "virtual-service-ratings-db"
	bookinfoGateway              = "bookinfo-gateway"
	redisQuotaRollingWindowRule  = "mixer-rule-ratings-redis-quota-rolling-window"
	redisQuotaFixedWindowRule    = "mixer-rule-ratings-redis-quota-fixed-window"
	faultInjectionNetworkingRule = "fault-injection-details-v1"
>>>>>>> ffba22a9

	defaultRules []string
	rules        []string
)

func init() {
	testFlags.Init()
}

// Setup is called from framework package init().
func (t *testConfig) Setup() (err error) {
	defer func() {
		if err != nil {
			dumpK8Env()
		}
	}()

	drs := []*string{&bookinfoGateway, &destinationRuleAll, &routeAllRule}
	for _, dr := range drs {
		*dr = filepath.Join(bookinfoSampleDir, networkingDir, *dr)
		defaultRules = append(defaultRules, *dr)
	}
	// Append default metric template and prometheus adapter config for out of process adapter dynamic encoding
	defaultRules = append(defaultRules, mixerPromAdapterConfig)
	defaultRules = append(defaultRules, mixerMetricTemplate)

	rs := []*string{&rateLimitRule, &denialRule, &ingressDenialRule, &newTelemetryRule,
		&kubeenvTelemetryRule}
	for _, r := range rs {
		*r = filepath.Join(bookinfoSampleDir, policyDir, *r)
		rules = append(rules, *r)
	}

	rs = []*string{&routeReviewsVersionsRule, &routeReviewsV3Rule, &tcpDbRule, &faultInjectionNetworkingRule}
	for _, r := range rs {
		*r = filepath.Join(bookinfoSampleDir, networkingDir, *r)
		rules = append(rules, *r)
	}

	rs = []*string{&redisQuotaRollingWindowRule, &redisQuotaFixedWindowRule, &oopPromConfigs}
	for _, r := range rs {
		*r = filepath.Join(mixerTestDataDir, *r)
		rules = append(rules, *r)
	}

	log.Infof("new rule %s", rateLimitRule)
	log.Infof("Rules are default: %v, test-specific: %v", defaultRules, rules)
	for _, rule := range append(defaultRules, rules...) {
		err = copyRuleToFilesystem(t, rule)
		if err != nil {
			return nil
		}
	}

	if !util.CheckPodsRunning(tc.Kube.Namespace, tc.Kube.KubeConfig) {
		return fmt.Errorf("can't get all pods running")
	}

	if err = setupDefaultRouting(); err != nil {
		return err
	}
	allowRuleSync()

	// pre-warm the system. we don't care about what happens with this
	// request, but we want Mixer, etc., to be ready to go when the actual
	// Tests start.
	if err = visitProductPage(30*time.Second, 200); err != nil {
		log.Infof("initial product page request failed: %v", err)
	}

	allowPrometheusSync()

	return
}

func copyRuleToFilesystem(t *testConfig, rule string) error {
	src := getSourceRulePath(rule)
	dest := getDestinationRulePath(t, rule)
	log.Infof("Copying rule %s from %s to %s", rule, src, dest)
	ori, err := ioutil.ReadFile(src)
	if err != nil {
		log.Errorf("Failed to read original rule file %s", src)
		return err
	}
	content := string(ori)

	err = os.MkdirAll(filepath.Dir(dest), 0700)
	if err != nil {
		log.Errorf("Failed to create the directory %s", filepath.Dir(dest))
		return err
	}

	err = ioutil.WriteFile(dest, []byte(content), 0600)
	if err != nil {
		log.Errorf("Failed to write into new rule file %s", dest)
		return err
	}

	return nil
}

func getSourceRulePath(rule string) string {
	return util.GetResourcePath(filepath.Join(rule + "." + yamlExtension))
}

func getDestinationRulePath(t *testConfig, rule string) string {
	return filepath.Join(t.rulesDir, rule+"."+yamlExtension)
}

func setupDefaultRouting() error {
	log.Infof("setupDefaultRouting for %s", configVersion)
	if err := applyRules(defaultRules); err != nil {
		return fmt.Errorf("could not apply rules '%s': %v", defaultRules, err)
	}
	standby := 0
	for i := 0; i <= testRetryTimes; i++ {
		time.Sleep(time.Duration(standby) * time.Second)
		var gateway string
		var errGw error

		gateway, errGw = getIngressOrGateway()
		if errGw != nil {
			return errGw
		}

		resp, err := http.Get(fmt.Sprintf("%s/productpage", gateway))
		if err != nil {
			log.Infof("Error talking to productpage: %s", err)
		} else {
			log.Infof("Get from page: %d", resp.StatusCode)
			if resp.StatusCode == http.StatusOK {
				log.Info("Get response from product page!")
				break
			}
			closeResponseBody(resp)
		}
		if i == testRetryTimes {
			return errors.New("unable to set default route")
		}
		standby += 5
		log.Errorf("Couldn't get to the bookinfo product page, trying again in %d second", standby)
	}

	log.Info("Success! Default route got expected response")
	return nil
}

func applyRules(ruleKeys []string) error {
	for _, ruleKey := range ruleKeys {
		rule := getDestinationRulePath(tc, ruleKey)
		if err := util.KubeApply(tc.Kube.Namespace, rule, tc.Kube.KubeConfig); err != nil {
			log.Errorf("Kubectl apply %s failed", rule)
			return err
		}
	}
	log.Info("Waiting for rules to propagate...")
	time.Sleep(time.Duration(30) * time.Second)
	return nil
}

func (t *testConfig) Teardown() error {
	return deleteAllRoutingConfig()
}

func deleteAllRoutingConfig() error {

	drs := []*string{&routeAllRule, &destinationRuleAll, &bookinfoGateway}

	var err error
	for _, dr := range drs {
		if err = deleteRoutingConfig(*dr); err != nil {
			log.Errorf("could not delete routing config: %v", err)
		}

	}

	return err
}

type promProxy struct {
	namespace        string
	portFwdProcesses []kube.PortForwarder
}

func newPromProxy(namespace string) *promProxy {
	return &promProxy{
		namespace: namespace,
	}
}

func dumpK8Env() {
	_, _ = util.Shell("kubectl --namespace %s get pods -o wide", tc.Kube.Namespace)

	podLogs("istio="+ingressName, ingressName)
	podLogs("istio=mixer,istio-mixer-type=policy", "mixer")
	podLogs("istio=mixer,istio-mixer-type=telemetry", "mixer")
	podLogs("istio=pilot", "discovery")
	podLogs("app=productpage", "istio-proxy")

}

func podID(labelSelector string) (pod string, err error) {
	pod, err = util.Shell("kubectl -n %s get pod -l %s -o jsonpath='{.items[0].metadata.name}'", tc.Kube.Namespace, labelSelector)
	if err != nil {
		log.Warnf("could not get %s pod: %v", labelSelector, err)
		return
	}
	pod = strings.Trim(pod, "'")
	log.Infof("%s pod name: %s", labelSelector, pod)
	return
}

func podLogs(labelSelector string, container string) {
	pod, err := podID(labelSelector)
	if err != nil {
		return
	}
	log.Info("Expect and ignore an error getting crash logs when there are no crash (-p invocation)")
	_, _ = util.Shell("kubectl --namespace %s logs %s -c %s --tail=40 -p", tc.Kube.Namespace, pod, container)
	_, _ = util.Shell("kubectl --namespace %s logs %s -c %s --tail=40", tc.Kube.Namespace, pod, container)
}

// portForward sets up local port forward to the pod specified by the "app" label
func (p *promProxy) portForward(labelSelector string, localPort, remotePort uint16) error {
	log.Infof("Setting up %s proxy", labelSelector)
	options := &kube.PodSelectOptions{
		PodNamespace:  p.namespace,
		LabelSelector: labelSelector,
	}
	accessor, err := kube.NewAccessor(tc.Kube.KubeConfig, "")
	if err != nil {
		log.Errorf("Error creating accessor: %v", err)
		return err
	}
	forwarder, err := accessor.NewPortForwarder(options, localPort, remotePort)
	if err != nil {
		log.Errorf("Error creating port forwarder: %v", err)
		return err
	}
	if err := forwarder.Start(); err != nil {
		log.Errorf("Error starting port forwarder: %v", err)
		return err
	}
	p.portFwdProcesses = append(p.portFwdProcesses, forwarder)

	// Give it some time since process is launched in the background
	time.Sleep(3 * time.Second)
	if _, err = net.DialTimeout("tcp", forwarder.Address(), 5*time.Second); err != nil {
		log.Errorf("Failed to port forward: %s", err)
		return err
	}

	log.Infof("running %s port-forward in background", labelSelector)
	return nil
}

func (p *promProxy) Setup() error {
	var err error

	if err = util.WaitForDeploymentsReady(tc.Kube.Namespace, time.Minute*2, tc.Kube.KubeConfig); err != nil {
		return fmt.Errorf("could not establish prometheus proxy: pods not ready: %v", err)
	}

	if err = p.portForward("app=prometheus", prometheusPort, prometheusPort); err != nil {
		return err
	}

	if err = p.portForward("istio-mixer-type=telemetry", mixerMetricsPort, mixerMetricsPort); err != nil {
		return err
	}

	return p.portForward("app=productpage", productPagePort, uint16(9080))
}

func (p *promProxy) Teardown() (err error) {
	log.Info("Cleaning up mixer proxy")
	for _, pf := range p.portFwdProcesses {
		pf.Close()
	}
	return
}
func TestMain(m *testing.M) {
	flag.Parse()
	check(framework.InitLogging(), "cannot setup logging")
	check(setTestConfig(), "could not create TestConfig")
	tc.Cleanup.RegisterCleanable(tc)
	os.Exit(tc.RunTest(m))
}

type redisDeployment struct {
}

func (r *redisDeployment) Setup() error {
	// Deploy Tiller if not already deployed
	if errDeployTiller := tc.Kube.DeployTiller(); errDeployTiller != nil {
		return fmt.Errorf("failed to deploy helm tiller: %v", errDeployTiller)
	}

	setValue := "--set usePassword=false,persistence.enabled=false"
	if err := util.HelmInstall(redisInstallDir, redisInstallName, "", tc.Kube.Namespace, setValue); err != nil {
		return fmt.Errorf("helm install %s failed, setValue=%s", redisInstallDir, setValue)
	}

	return nil
}

func (r *redisDeployment) Teardown() error {
	return util.HelmDelete(redisInstallName)
}

func setTestConfig() error {
	cc, err := framework.NewCommonConfig("mixer_test")
	if err != nil {
		return err
	}
	tc = new(testConfig)
	tc.CommonConfig = cc
	tmpDir, err := ioutil.TempDir(os.TempDir(), "mixer_test")
	if err != nil {
		return err
	}
	tc.rulesDir = tmpDir
	demoApps := []framework.App{
		{
			AppYaml:    getBookinfoResourcePath(bookinfoYaml),
			KubeInject: true,
		},
		{
			AppYaml:    getBookinfoResourcePath(bookinfoRatingsv2Yaml),
			KubeInject: true,
		},
		{
			AppYaml:    getBookinfoResourcePath(bookinfoDbYaml),
			KubeInject: true,
		},
		{
			AppYaml:    util.GetResourcePath(sleepYaml + "." + yamlExtension),
			KubeInject: true,
		},
		{
			AppYaml:    util.GetResourcePath(oopPromDeployment + "." + yamlExtension),
			KubeInject: false,
		},
	}
	for i := range demoApps {
		tc.Kube.AppManager.AddApp(&demoApps[i])
	}
	mp := newPromProxy(tc.Kube.Namespace)
	redis := &redisDeployment{}
	tc.Cleanup.RegisterCleanable(mp)
	tc.Cleanup.RegisterCleanable(redis)
	return nil
}

func fatalf(t *testing.T, format string, args ...interface{}) {
	t.Helper()
	dumpK8Env()
	t.Fatalf(format, args...)
}

func errorf(t *testing.T, format string, args ...interface{}) {
	t.Helper()
	dumpK8Env()
	t.Errorf(format, args...)
}

func TestMetric(t *testing.T) {
	checkMetricReport(t, "istio_requests_total", destLabel, fqdn("productpage"))
}

func TestIngressMetric(t *testing.T) {
	checkMetricReport(t, "istio_requests_total", srcWorkloadLabel, "istio-"+ingressName)
}

func TestOOPMetric(t *testing.T) {
	if err := applyMixerRule(oopPromConfigs); err != nil {
		fatalf(t, "could not apply required out of process configs: %v", err)
	}

	defer func() {
		if err := deleteMixerRule(oopPromConfigs); err != nil {
			t.Logf("could not clear out of process config: %v", err)
		}
	}()
	allowRuleSync()

	checkMetricReport(t, "istio_request_count_oop", destLabel, fqdn("productpage"))
}

// checkMetricReport checks whether report works for the given service
// by visiting productpage and comparing request_count metric.
func checkMetricReport(t *testing.T, name, label, labelValue string) {
	// setup prometheus API
	promAPI, err := promAPI()
	if err != nil {
		t.Fatalf("Could not build prometheus API client: %v", err)
	}

	t.Logf("Check request count metric for %q=%q", label, labelValue)

	// establish baseline by querying request count metric.
	t.Log("establishing metrics baseline for test...")
	query := fmt.Sprintf("%s{%s=\"%s\"}", name, label, labelValue)
	t.Logf("prometheus query: %s", query)
	value, err := promAPI.Query(context.Background(), query, time.Now())
	if err != nil {
		t.Fatalf("Could not get metrics from prometheus: %v", err)
	}

	prior200s, err := vectorValue(value, map[string]string{responseCodeLabel: "200"})
	if err != nil {
		t.Logf("error getting prior 200s, using 0 as value (msg: %v)", err)
		prior200s = 0
	}

	t.Logf("Baseline established: prior200s = %f", prior200s)
	t.Log("Visiting product page...")

	// visit product page.
	if errNew := visitProductPage(productPageTimeout, http.StatusOK); errNew != nil {
		t.Fatalf("Test app setup failure: %v", errNew)
	}
	allowPrometheusSync()

	t.Log("Successfully sent request(s) to /productpage; checking metrics...")

	query = fmt.Sprintf("%s{%s=\"%s\",%s=\"200\"}", name, label, labelValue, responseCodeLabel)
	t.Logf("prometheus query: %s", query)
	value, err = promAPI.Query(context.Background(), query, time.Now())
	if err != nil {
		fatalf(t, "Could not get metrics from prometheus: %v", err)
	}
	t.Logf("promvalue := %s", value.String())

	got, err := vectorValue(value, map[string]string{})
	if err != nil {
		t.Logf("prometheus values for istio_requests_total:\n%s", promDump(promAPI, "istio_requests_total"))
		fatalf(t, "Could not find metric value: %v", err)
	}
	t.Logf("Got request_count (200s) of: %f", got)
	t.Logf("Actual new requests observed: %f", got-prior200s)

	want := float64(1)
	if (got - prior200s) < want {
		t.Logf("prometheus values for istio_requests_total:\n%s", promDump(promAPI, "istio_requests_total"))
		errorf(t, "Bad metric value: got %f, want at least %f", got-prior200s, want)
	}
}

func TestTcpMetrics(t *testing.T) {
	if err := replaceRouteRule(tcpDbRule); err != nil {
		t.Fatalf("Could not update reviews routing rule: %v", err)
	}
	defer func() {
		if err := deleteRoutingConfig(tcpDbRule); err != nil {
			t.Fatalf("Could not delete reviews routing rule: %v", err)
		}
	}()
	allowRuleSync()

	if err := visitProductPage(productPageTimeout, http.StatusOK); err != nil {
		t.Fatalf("Test app setup failure: %v", err)
	}
	allowPrometheusSync()

	log.Info("Successfully sent request(s) to /productpage; checking metrics...")

	promAPI, err := promAPI()
	if err != nil {
		fatalf(t, "Could not build prometheus API client: %v", err)
	}
	query := fmt.Sprintf("sum(istio_tcp_sent_bytes_total{destination_app=\"%s\"})", "mongodb")
	want := float64(1)
	validateMetric(t, promAPI, query, "istio_tcp_sent_bytes_total", want)

	query = fmt.Sprintf("sum(istio_tcp_received_bytes_total{destination_app=\"%s\"})", "mongodb")
	validateMetric(t, promAPI, query, "istio_tcp_received_bytes_total", want)

	query = fmt.Sprintf("sum(istio_tcp_connections_opened_total{destination_app=\"%s\"})", "mongodb")
	validateMetric(t, promAPI, query, "istio_tcp_connections_opened_total", want)

	query = fmt.Sprintf("sum(istio_tcp_connections_closed_total{destination_app=\"%s\"})", "mongodb")
	validateMetric(t, promAPI, query, "istio_tcp_connections_closed_total", want)
}

// nolint:unparam
func validateMetric(t *testing.T, promAPI v1.API, query, metricName string, want float64) {
	t.Helper()
	t.Logf("prometheus query: %s", query)

	var got float64

	retry := util.Retrier{
		BaseDelay: 30 * time.Second,
		Retries:   4,
	}

	retryFn := func(_ context.Context, i int) error {
		t.Helper()
		t.Logf("Trying to find metrics via promql (attempt %d)...", i)
		value, err := promAPI.Query(context.Background(), query, time.Now())
		if err != nil {
			errorf(t, "Could not get metrics from prometheus: %v", err)
			return err
		}
		got, err = vectorValue(value, map[string]string{})
		t.Logf("vector value => got: %f, err: %v", got, err)
		return err
	}

	if _, err := retry.Retry(context.Background(), retryFn); err != nil {
		t.Logf("prometheus values for %s:\n%s", metricName, promDump(promAPI, metricName))
		dumpMixerMetrics()
		fatalf(t, "Could not find metric value: %v", err)
	}

	t.Logf("%s: %f", metricName, got)
	if got < want {
		t.Logf("prometheus values for %s:\n%s", metricName, promDump(promAPI, metricName))
		errorf(t, "Bad metric value: got %f, want at least %f", got, want)
	}
}

func TestNewMetrics(t *testing.T) {
	if err := applyMixerRule(newTelemetryRule); err != nil {
		fatalf(t, "could not create required mixer rule: %v", err)
	}

	defer func() {
		if err := deleteMixerRule(newTelemetryRule); err != nil {
			t.Logf("could not clear rule: %v", err)
		}
	}()

	dumpK8Env()
	allowRuleSync()

	var got float64

	retry := util.Retrier{
		BaseDelay: 10 * time.Second,
		MaxDelay:  30 * time.Second,
		Retries:   4,
	}

	promAPI, err := promAPI()
	if err != nil {
		fatalf(t, "Could not build prometheus API client: %v", err)
	}

	retryFn := func(ctx context.Context, i int) error {
		if err := visitProductPage(productPageTimeout, http.StatusOK); err != nil {
			return fmt.Errorf("test app setup failure: %v", err)
		}

		t.Logf("Successfully sent request(s) to /productpage; checking metrics...")
		allowPrometheusSync()
		query := fmt.Sprintf("sum(istio_double_request_count{%s=\"%s\"})", "destination", "productpage-v1")

		got, err = queryValue(promAPI, query)
		if err != nil {
			t.Logf("prometheus values for istio_double_request_count:\n%s", promDump(promAPI, "istio_double_request_count"))
			t.Logf("prometheus values for istio_requests_total:\n%s", promDump(promAPI, "istio_requests_total"))
			return fmt.Errorf("could not extract value from received metric: %v", err)
		}
		return nil
	}

	if _, err := retry.Retry(context.Background(), retryFn); err != nil {
		t.Logf("prometheus values for istio_double_request_count:\n%s", promDump(promAPI, "istio_double_request_count"))
		dumpMixerMetrics()
		fatalf(t, "Could not find metric value: %v", err)
	}

	want := float64(2)
	if got < want {
		t.Logf("prometheus values for istio_double_request_count:\n%s", promDump(promAPI, "istio_double_request_count"))
		t.Logf("prometheus values for istio_requests_total:\n%s", promDump(promAPI, "istio_requests_total"))
		errorf(t, "Bad metric value: got %f, want at least %f", got, want)
	}

}

func TestKubeenvMetrics(t *testing.T) {
	if err := applyMixerRule(kubeenvTelemetryRule); err != nil {
		fatalf(t, "could not create required mixer rule: %v", err)
	}

	defer func() {
		if err := deleteMixerRule(kubeenvTelemetryRule); err != nil {
			t.Logf("could not clear rule: %v", err)
		}
	}()

	allowRuleSync()

	if err := visitProductPage(productPageTimeout, http.StatusOK); err != nil {
		fatalf(t, "Test app setup failure: %v", err)
	}

	log.Info("Successfully sent request(s) to /productpage; checking metrics...")
	allowPrometheusSync()
	promAPI, err := promAPI()
	if err != nil {
		fatalf(t, "Could not build prometheus API client: %v", err)
	}

	// instead of trying to find an exact match, we'll loop through all successful requests to ensure no values are "unknown"
	query := fmt.Sprintf("istio_kube_request_count{%s=\"200\"}", responseCodeLabel)
	t.Logf("prometheus query: %s", query)
	value, err := promAPI.Query(context.Background(), query, time.Now())
	if err != nil {
		fatalf(t, "Could not get metrics from prometheus: %v", err)
	}
	log.Infof("promvalue := %s", value.String())

	if value.Type() != model.ValVector {
		errorf(t, "Value not a model.Vector; was %s", value.Type().String())
	}
	vec := value.(model.Vector)

	if got, want := len(vec), 1; got < want {
		errorf(t, "Found %d istio_kube_request_count metrics, want at least %d", got, want)
	}

	for _, sample := range vec {
		metric := sample.Metric
		for labelKey, labelVal := range metric {
			if labelVal == "unknown" {
				errorf(t, "Unexpected 'unknown' value for label '%s' in sample '%s'", labelKey, sample)
			}
		}
	}
}

func TestDenials(t *testing.T) {
	testDenials(t, denialRule)
}

func TestIngressDenials(t *testing.T) {
	testDenials(t, ingressDenialRule)
}

// testDenials checks that the given rule could deny requests to productpage unless x-user is set in header.
func testDenials(t *testing.T, rule string) {
	if err := visitProductPage(productPageTimeout, http.StatusOK); err != nil {
		fatalf(t, "Test app setup failure: %v", err)
	}

	// deny rule will deny all requests to product page unless
	// ["x-user"] header is set.
	log.Infof("Denials: block productpage if x-user header is john")
	if err := applyMixerRule(rule); err != nil {
		fatalf(t, "could not create required mixer rule: %v", err)
	}

	defer func() {
		if err := deleteMixerRule(rule); err != nil {
			t.Logf("could not clear rule: %v", err)
		}
	}()

	allowRuleSync()

	// Product page should not be accessible anymore.
	log.Infof("Denials: ensure productpage is denied access for user john")
	if err := visitProductPage(productPageTimeout, http.StatusForbidden, &header{"x-user", "john"}); err != nil {
		fatalf(t, "product page was not denied: %v", err)
	}

	// Product page *should be* accessible with x-user header.
	log.Infof("Denials: ensure productpage is accessible for testuser")
	if err := visitProductPage(productPageTimeout, http.StatusOK, &header{"x-user", "testuser"}); err != nil {
		fatalf(t, "product page was not denied: %v", err)
	}
}

// TestIngressCheckCache tests that check cache works in Ingress.
func TestIngressCheckCache(t *testing.T) {
	//t.Skip("https://github.com/istio/istio/issues/6309")

	// Apply denial rule to istio-ingress, so that only request with ["x-user"] could go through.
	// This is to make the test focus on ingress check cache.
	t.Logf("block request through ingress if x-user header is john")
	if err := applyMixerRule(ingressDenialRule); err != nil {
		fatalf(t, "could not create required mixer rule: %v", err)
	}
	defer func() {
		if err := deleteMixerRule(ingressDenialRule); err != nil {
			t.Logf("could not clear rule: %v", err)
		}
	}()
	allowRuleSync()

	// Visit product page through ingress should all be denied.
	visit := func() error {
		url := fmt.Sprintf("%s/productpage", getIngressOrFail(t))
		// Send 100 requests in a relative short time to make sure check cache will be used.
		httpOptions := fhttp.HTTPOptions{
			URL: url,
		}
		httpOptions.AddAndValidateExtraHeader("x-user: john")
		opts := fhttp.HTTPRunnerOptions{
			RunnerOptions: periodic.RunnerOptions{
				QPS:        10,
				Exactly:    100,       // will make exactly 100 calls, so run for about 10 seconds
				NumThreads: 5,         // get the same number of calls per connection (100/5=20)
				Out:        os.Stderr, // only needed because of log capture issue
			},
			HTTPOptions: httpOptions,
		}

		_, err := fhttp.RunHTTPTest(&opts)
		if err != nil {
			return fmt.Errorf("generating traffic via fortio failed: %v", err)
		}
		return nil
	}
	testCheckCache(t, visit, "istio-ingressgateway")
}

func getIngressOrFail(t *testing.T) string {
	return tc.Kube.IngressGatewayOrFail(t)
}

// TestCheckCache tests that check cache works within the mesh.
func TestCheckCache(t *testing.T) {
	// Get pod id of sleep app.
	pod, err := podID("app=sleep")
	if err != nil {
		fatalf(t, "fail getting pod id of sleep %v", err)
	}
	url := fmt.Sprintf("http://productpage.%s:9080/health", tc.Kube.Namespace)

	// visit calls product page health handler with sleep app.
	visit := func() error {
		return visitWithApp(url, pod, "sleep", 200)
	}
	testCheckCache(t, visit, "productpage")
}

// testCheckCache verifies check cache is used when calling the given visit function
// by comparing the check call metric.
func testCheckCache(t *testing.T, visit func() error, app string) {
	promAPI, err := promAPI()
	if err != nil {
		fatalf(t, "Could not build prometheus API client: %v", err)
	}

	// Get check cache hit baseline.
	t.Log("Query prometheus to get baseline cache hits...")
	prior, err := getCheckCacheHits(promAPI, app)
	if err != nil {
		fatalf(t, "Unable to retrieve valid cached hit number: %v", err)
	}

	t.Logf("Baseline cache hits: %v", prior)
	t.Log("Start to call visit function...")
	if err = visit(); err != nil {
		fatalf(t, "%v", err)
	}

	allowPrometheusSync()
	t.Log("Query promethus to get new cache hits number...")
	// Get new check cache hit.
	got, err := getCheckCacheHits(promAPI, app)
	if err != nil {
		fatalf(t, "Unable to retrieve valid cached hit number: %v", err)
	}
	t.Logf("New cache hits: %v", got)

	// At least 1 call should be cache hit.
	want := float64(1)
	if (got - prior) < want {
		errorf(t, "Check cache hit: %v is less than expected: %v", got-prior, want)
	}
}

// nolint: unparam
func fetchRequestCount(t *testing.T, promAPI v1.API, service, additionalLabels string, totalReqExpected float64) (prior429s float64, prior200s float64) {
	var err error
	t.Log("Establishing metrics baseline for test...")

	retry := util.Retrier{
		BaseDelay: 30 * time.Second,
		Retries:   4,
	}

	retryFn := func(_ context.Context, i int) error {
		t.Helper()
		t.Logf("Trying to find metrics via promql (attempt %d)...", i)
		query := fmt.Sprintf("sum(istio_requests_total{%s=\"%s\",%s=\"%s\",%s})", destLabel, fqdn(service), reporterLabel, "destination", additionalLabels)
		t.Logf("prometheus query: %s", query)
		totalReq, err := queryValue(promAPI, query)
		if err != nil {
			t.Logf("error getting total requests (msg: %v)", err)
			return err
		}
		if totalReq < totalReqExpected {
			return fmt.Errorf("total Requests: %f less than expected: %f", totalReq, totalReqExpected)
		}
		return nil
	}

	if _, err := retry.Retry(context.Background(), retryFn); err != nil {
		dumpMixerMetrics()
		fatalf(t, "Could not get metrics from prometheus: %v", err)
	}

	query := fmt.Sprintf("sum(istio_requests_total{%s=\"%s\",%s=\"%s\",%s=\"%s\",%s})", destLabel, fqdn(service),
		reporterLabel, "destination", responseCodeLabel, "429", additionalLabels)
	prior429s, err = queryValue(promAPI, query)
	if err != nil {
		t.Logf("error getting prior 429s, using 0 as value (msg: %v)", err)
		prior429s = 0
	}

	query = fmt.Sprintf("sum(istio_requests_total{%s=\"%s\",%s=\"%s\",%s=\"%s\",%s})", destLabel, fqdn(service),
		reporterLabel, "destination", responseCodeLabel, "200", additionalLabels)
	prior200s, err = queryValue(promAPI, query)
	if err != nil {
		t.Logf("error getting prior 200s, using 0 as value (msg: %v)", err)
		prior200s = 0
	}
	t.Logf("Baseline established: prior200s = %f, prior429s = %f", prior200s, prior429s)

	return prior429s, prior200s
}

func sendTraffic(t *testing.T, msg string, calls int64) *fhttp.HTTPRunnerResults {
	t.Log(msg)
	url := fmt.Sprintf("%s/productpage", getIngressOrGatewayOrFail(t))

	// run at a high enough QPS (here 10) to ensure that enough
	// traffic is generated to trigger 429s from the 1 QPS rate limit rule
	opts := fhttp.HTTPRunnerOptions{
		RunnerOptions: periodic.RunnerOptions{
			QPS:        10,
			Exactly:    calls,     // will make exactly 300 calls, so run for about 30 seconds
			NumThreads: 5,         // get the same number of calls per connection (300/5=60)
			Out:        os.Stderr, // Only needed because of log capture issue
		},
		HTTPOptions: fhttp.HTTPOptions{
			URL: url,
		},
	}
	// productpage should still return 200s when ratings is rate-limited.
	res, err := fhttp.RunHTTPTest(&opts)
	if err != nil {
		fatalf(t, "Generating traffic via fortio failed: %v", err)
	}
	return res
}

// This test validates that, for telemetry generated from FI, the destination workload information
// is all unknown. This was added in response to an issue in which the mixer Report protocol implementation
// was not properly accounting for attribute deletion in batches. The setup and execution mirror the repro
// detailed in https://github.com/istio/istio/issues/11151.
func TestFaultInjectionTelemetry(t *testing.T) {
	if err := replaceRouteRule(faultInjectionNetworkingRule); err != nil {
		fatalf(t, "failed to apply fault injection config: %v", err)
	}
	defer func() {
		if err := replaceRouteRule(routeAllRule); err != nil {
			t.Fatalf("Could not restore default routing config: %v", err)
		}
	}()

	allowRuleSync()

	// setup prometheus API
	promAPI, err := promAPI()
	if err != nil {
		fatalf(t, "Could not build prometheus API client: %v", err)
	}

	sendTraffic(t, "Sending traffic...", 100)
	allowPrometheusSync()

	retry := util.Retrier{
		BaseDelay: 30 * time.Second,
		Retries:   4,
	}

	var vector model.Vector

	retryFn := func(_ context.Context, i int) error {
		t.Helper()
		t.Logf("Trying to find metrics via promql (attempt %d)...", i)
		fiReqsQuery := `sum(istio_requests_total{response_code="555", response_flags="FI"}) by (destination_workload, destination_app)`
		t.Logf("prometheus query: %s", fiReqsQuery)
		result, err := promAPI.Query(context.Background(), fiReqsQuery, time.Now())
		if err != nil {
			return fmt.Errorf("could not get results for query: %s: %v", fiReqsQuery, err)
		}
		if result.Type() != model.ValVector {
			return fmt.Errorf("query result not a model.Vector; was %s", result.Type().String())
		}
		vector = result.(model.Vector)
		return nil
	}

	if _, err := retry.Retry(context.Background(), retryFn); err != nil {
		dumpMixerMetrics()
		fatalf(t, "Could not get metrics from prometheus: %v", err)
	}

	if got, want := len(vector), 1; got != want {
		t.Errorf("got %d different labels for destination_workload and destination_app, want %d", got, want)
	}

	got, err := vectorValue(vector, map[string]string{"destination_workload": "unknown", "destination_app": "unknown"})
	if err != nil {
		t.Errorf("could not get extract value from: %#v: %v", vector, err)
	}

	want := 50.0
	if got < want {
		t.Errorf("got %f total fault injected requests, want at least %f", got, want)
	}

}

func TestMetricsAndRateLimitAndRulesAndBookinfo(t *testing.T) {
	t.Skip("https://github.com/istio/istio/issues/6309")

	if err := replaceRouteRule(routeReviewsV3Rule); err != nil {
		fatalf(t, "Could not create replace reviews routing rule: %v", err)
	}
	defer func() {
		if err := deleteRoutingConfig(routeReviewsV3Rule); err != nil {
			t.Fatalf("Could not delete reviews routing rule: %v", err)
		}
	}()

	// the rate limit rule applies a max rate limit of 1 rps to the ratings service.
	if err := applyMixerRule(rateLimitRule); err != nil {
		fatalf(t, "could not create required mixer rule: %v", err)
	}
	defer func() {
		if err := deleteMixerRule(rateLimitRule); err != nil {
			t.Logf("could not clear rule: %v", err)
		}
	}()

	allowRuleSync()

	// setup prometheus API
	promAPI, err := promAPI()
	if err != nil {
		fatalf(t, "Could not build prometheus API client: %v", err)
	}

	// establish baseline

	initPrior429s, initPrior200s := fetchRequestCount(t, promAPI, "ratings", "", 0)

	_ = sendTraffic(t, "Warming traffic...", 150)
	allowPrometheusSync()
	prior429s, prior200s := fetchRequestCount(t, promAPI, "ratings", "", initPrior429s+initPrior200s+150)
	// check if at least one more prior429 was reported
	if prior429s-initPrior429s < 1 {
		fatalf(t, "no 429 is allotted time: prior429s:%v", prior429s)
	}

	res := sendTraffic(t, "Sending traffic...", 300)
	allowPrometheusSync()

	totalReqs := res.DurationHistogram.Count
	succReqs := float64(res.RetCodes[http.StatusOK])
	badReqs := res.RetCodes[http.StatusBadRequest]
	actualDuration := res.ActualDuration.Seconds() // can be a bit more than requested

	log.Info("Successfully sent request(s) to /productpage; checking metrics...")
	t.Logf("Fortio Summary: %d reqs (%f rps, %f 200s (%f rps), %d 400s - %+v)",
		totalReqs, res.ActualQPS, succReqs, succReqs/actualDuration, badReqs, res.RetCodes)

	// consider only successful requests (as recorded at productpage service)
	callsToRatings := succReqs

	// the rate-limit is 1 rps
	want200s := 1. * actualDuration

	// everything in excess of 200s should be 429s (ideally)
	want429s := callsToRatings - want200s

	t.Logf("Expected Totals: 200s: %f (%f rps), 429s: %f (%f rps)", want200s, want200s/actualDuration, want429s, want429s/actualDuration)

	// if we received less traffic than the expected enforced limit to ratings
	// then there is no way to determine if the rate limit was applied at all
	// and for how much traffic. log all metrics and abort test.
	if callsToRatings < want200s {
		t.Logf("full set of prometheus metrics:\n%s", promDump(promAPI, "istio_requests_total"))
		fatalf(t, "Not enough traffic generated to exercise rate limit: ratings_reqs=%f, want200s=%f", callsToRatings, want200s)
	}

	got200s, got429s := fetchRequestCount(t, promAPI, "ratings", "destination_version=\"v1\"", prior429s+prior200s+300)
	if got429s == 0 {
		t.Logf("prometheus values for istio_requests_total:\n%s", promDump(promAPI, "istio_requests_total"))
		errorf(t, "Could not find 429s: %v", err)
	}

	// Lenient calculation TODO: tighten/simplify
	want429s = math.Floor(want429s * .25)

	got429s = got429s - prior429s

	t.Logf("Actual 429s: %f (%f rps)", got429s, got429s/actualDuration)

	// check resource exhausted
	if got429s < want429s {
		t.Logf("prometheus values for istio_requests_total:\n%s", promDump(promAPI, "istio_requests_total"))
		errorf(t, "Bad metric value for rate-limited requests (429s): got %f, want at least %f", got429s, want429s)
	}

	if got200s == 0 {
		t.Logf("prometheus values for istio_requests_total:\n%s", promDump(promAPI, "istio_requests_total"))
		errorf(t, "Could not find successes value: %v", err)
	}

	got200s = got200s - prior200s

	t.Logf("Actual 200s: %f (%f rps), expecting ~1 rps", got200s, got200s/actualDuration)

	// establish some baseline to protect against flakiness due to randomness in routing
	// and to allow for leniency in actual ceiling of enforcement (if 10 is the limit, but we allow slightly
	// less than 10, don't fail this test).
	want := math.Floor(want200s * .25)

	// check successes
	if got200s < want {
		t.Logf("prometheus values for istio_requests_total:\n%s", promDump(promAPI, "istio_requests_total"))
		errorf(t, "Bad metric value for successful requests (200s): got %f, want at least %f", got200s, want)
	}
	// TODO: until https://github.com/istio/istio/issues/3028 is fixed, use 25% - should be only 5% or so
	want200s = math.Ceil(want200s * 1.5)
	if got200s > want {
		t.Logf("prometheus values for istio_requests_total:\n%s", promDump(promAPI, "istio_requests_total"))
		errorf(t, "Bad metric value for successful requests (200s): got %f, want at most %f", got200s, want200s)
	}
}

func testRedisQuota(t *testing.T, quotaRule string) {
	if err := replaceRouteRule(routeReviewsV3Rule); err != nil {
		fatalf(t, "Could not create replace reviews routing rule: %v", err)
	}
	defer func() {
		if err := deleteRoutingConfig(routeReviewsV3Rule); err != nil {
			t.Fatalf("Could not delete reviews routing rule: %v", err)
		}
	}()

	// the rate limit rule applies a max rate limit of 1 rps to the ratings service.
	if err := applyMixerRule(quotaRule); err != nil {
		fatalf(t, "could not create required mixer rule: %v", err)
	}
	defer func() {
		if err := deleteMixerRule(quotaRule); err != nil {
			t.Logf("could not clear rule: %v", err)
		}
	}()

	allowRuleSync()

	// setup prometheus API
	promAPI, err := promAPI()
	if err != nil {
		fatalf(t, "Could not build prometheus API client: %v", err)
	}

	// This is the number of requests we allow to be missing to be reported, so as to make test stable.
	errorInRequestReportingAllowed := 5.0
	// establish baseline
	_ = sendTraffic(t, "Warming traffic...", 150)
	allowPrometheusSync()
	initPrior429s, initPrior200s := fetchRequestCount(t, promAPI, "ratings", "", 0)

	_ = sendTraffic(t, "Warming traffic...", 150)
	allowPrometheusSync()
	prior429s, prior200s := fetchRequestCount(t, promAPI, "ratings", "", initPrior429s+initPrior200s+150-errorInRequestReportingAllowed)
	// check if at least one more prior429 was reported
	if prior429s-initPrior429s < 1 {
		fatalf(t, "no 429 in allotted time: prior429s:%v", prior429s)
	}

	// print baseline metrics on istio-policy handling
	logPolicyMetrics(t, "redisquota", "ratings")

	res := sendTraffic(t, "Sending traffic...", 300)
	allowPrometheusSync()

	totalReqs := res.DurationHistogram.Count
	succReqs := float64(res.RetCodes[http.StatusOK])
	badReqs := res.RetCodes[http.StatusBadRequest]
	actualDuration := res.ActualDuration.Seconds() // can be a bit more than requested

	log.Info("Successfully sent request(s) to /productpage; checking metrics...")
	t.Logf("Fortio Summary: %d reqs (%f rps, %f 200s (%f rps), %d 400s - %+v)",
		totalReqs, res.ActualQPS, succReqs, succReqs/actualDuration, badReqs, res.RetCodes)

	// consider only successful requests (as recorded at productpage service)
	callsToRatings := succReqs

	want200s := 50.0

	// everything in excess of 200s should be 429s (ideally)
	want429s := callsToRatings - want200s

	t.Logf("Expected Totals: 200s: %f (%f rps), 429s: %f (%f rps)", want200s, want200s/actualDuration, want429s, want429s/actualDuration)

	// print metrics on istio-policy handling
	logPolicyMetrics(t, "redisquota", "ratings")

	// if we received less traffic than the expected enforced limit to ratings
	// then there is no way to determine if the rate limit was applied at all
	// and for how much traffic. log all metrics and abort test.
	if callsToRatings < want200s {
		attributes := []string{fmt.Sprintf("%s=\"%s\"", destLabel, fqdn("ratings"))}
		t.Logf("full set of prometheus metrics for ratings:\n%s", promDumpWithAttributes(promAPI, "istio_requests_total", attributes))
		fatalf(t, "Not enough traffic generated to exercise rate limit: ratings_reqs=%f, want200s=%f", callsToRatings, want200s)
	}

	got429s, got200s := fetchRequestCount(t, promAPI, "ratings", "", prior429s+prior200s+300-errorInRequestReportingAllowed)

	if got429s == 0 {
		attributes := []string{fmt.Sprintf("%s=\"%s\"", destLabel, fqdn("ratings")),
			fmt.Sprintf("%s=\"%d\"", responseCodeLabel, 429), fmt.Sprintf("%s=\"%s\"", reporterLabel, "destination")}
		t.Logf("prometheus values for istio_requests_total for 429's:\n%s", promDumpWithAttributes(promAPI, "istio_requests_total", attributes))
		errorf(t, "Could not find 429s: %v", err)
	}

	want429s = math.Floor(want429s * 0.70)

	got429s = got429s - prior429s

	t.Logf("Actual 429s: %f (%f rps)", got429s, got429s/actualDuration)

	// check resource exhausted
	if got429s < want429s {
		attributes := []string{fmt.Sprintf("%s=\"%s\"", destLabel, fqdn("ratings")),
			fmt.Sprintf("%s=\"%d\"", responseCodeLabel, 429), fmt.Sprintf("%s=\"%s\"", reporterLabel, "destination")}
		t.Logf("prometheus values for istio_requests_total for 429's:\n%s", promDumpWithAttributes(promAPI, "istio_requests_total", attributes))
		errorf(t, "Bad metric value for rate-limited requests (429s): got %f, want at least %f", got429s, want429s)
	}

	if got200s == 0 {
		attributes := []string{fmt.Sprintf("%s=\"%s\"", destLabel, fqdn("ratings")),
			fmt.Sprintf("%s=\"%d\"", responseCodeLabel, 200), fmt.Sprintf("%s=\"%s\"", reporterLabel, "destination")}
		t.Logf("prometheus values for istio_requests_total for 200's:\n%s", promDumpWithAttributes(promAPI, "istio_requests_total", attributes))
		errorf(t, "Could not find successes value: %v", err)
	}

	got200s = got200s - prior200s

	t.Logf("Actual 200s: %f (%f rps), expecting ~1.666rps", got200s, got200s/actualDuration)

	// establish some baseline to protect against flakiness due to randomness in routing
	// and to allow for leniency in actual ceiling of enforcement (if 10 is the limit, but we allow slightly
	// less than 10, don't fail this test).
	want := math.Floor(want200s * 0.70)

	// check successes
	if got200s < want {
		attributes := []string{fmt.Sprintf("%s=\"%s\"", destLabel, fqdn("ratings")),
			fmt.Sprintf("%s=\"%d\"", responseCodeLabel, 200), fmt.Sprintf("%s=\"%s\"", reporterLabel, "destination")}
		t.Logf("prometheus values for istio_requests_total for 200's:\n%s", promDumpWithAttributes(promAPI, "istio_requests_total", attributes))
		errorf(t, "Bad metric value for successful requests (200s): got %f, want at least %f", got200s, want)
	}
	// TODO: until https://github.com/istio/istio/issues/3028 is fixed, use 25% - should be only 5% or so
	want200s = math.Ceil(want200s * 1.25)
	if got200s > want200s {
		attributes := []string{fmt.Sprintf("%s=\"%s\"", destLabel, fqdn("ratings")),
			fmt.Sprintf("%s=\"%d\"", responseCodeLabel, 200), fmt.Sprintf("%s=\"%s\"", reporterLabel, "destination")}
		t.Logf("prometheus values for istio_requests_total for 200's:\n%s", promDumpWithAttributes(promAPI, "istio_requests_total", attributes))
		errorf(t, "Bad metric value for successful requests (200s): got %f, want at most %f", got200s, want200s)
	}
}

func logPolicyMetrics(t *testing.T, adapter, app string) {
	t.Helper()

	promAPI, err := promAPI()
	if err != nil {
		fatalf(t, "Could not build prometheus API client: %v", err)
	}

	// Get check cache hit baseline.
	envoyHits, err := getCheckCacheHits(promAPI, app)
	if err != nil {
		fatalf(t, "Could not retrieve valid cache hit number for app '%s': %v", app, err)
	}

	/* Disabled per https://github.com/istio/istio/issues/9596
	mixerCacheHits, err := mixerCheckCacheHits(promAPI)
	if err != nil {
		fatalf(t, "Could not retrieve cache hits for mixer: %v", err)
	}
	*/
	mixerCacheHits := 0.0

	dispatches, err := adapterDispatches(promAPI, adapter)
	if err != nil {
		fatalf(t, "Could not retrieve dispatches for adapter '%s': %v", adapter, err)
	}

	requests, err := mixerRequests(promAPI, "istio-policy", app)
	if err != nil {
		fatalf(t, "Could not retrieve requests to istio-policy from app '%s': %v", app, err)
	}

	t.Logf("istio-policy stats (from: '%s'):  envoy checkcache hit count: %f, grpc requests: %f (total: %f) ", app, envoyHits, requests, envoyHits+requests)
	t.Logf("istio-policy stats (all requests): mixer checkcache hits: %f, adapter '%s' dispatches: %f", mixerCacheHits, adapter, dispatches)
}

// nolint: deadcode
func mixerCheckCacheHits(promAPI v1.API) (float64, error) {
	query := "sum(mixer_checkcache_cache_hits_total{job=\"istio-policy\"})"
	return queryValue(promAPI, query)
}

func adapterDispatches(promAPI v1.API, adapter string) (float64, error) {
	query := fmt.Sprintf("sum(mixer_runtime_dispatches_total{adapter=\"%s\"})", adapter)
	return queryValue(promAPI, query)
}

func mixerRequests(promAPI v1.API, svcName, app string) (float64, error) {
	query := fmt.Sprintf("sum(istio_requests_total{source_app=\"%s\", destination_service_name=\"%s\"})", app, svcName)
	return queryValue(promAPI, query)
}

func queryValue(promAPI v1.API, query string) (float64, error) {
	value, err := promAPI.Query(context.Background(), query, time.Now())
	if err != nil {
		return 0, fmt.Errorf("could not get results for query: %s: %v", query, err)
	}
	returnVal, err := vectorValue(value, map[string]string{})
	if err != nil {
		return 0, fmt.Errorf("could not get extract value from: %#v: %v", value, err)
	}
	return returnVal, nil
}

func TestRedisQuotaRollingWindow(t *testing.T) {
	testRedisQuota(t, redisQuotaRollingWindowRule)
}

func TestRedisQuotaFixedWindow(t *testing.T) {
	testRedisQuota(t, redisQuotaFixedWindowRule)
}

func TestMixerReportingToMixer(t *testing.T) {
	// setup prometheus API
	promAPI, err := promAPI()
	if err != nil {
		t.Fatalf("Could not build prometheus API client: %v", err)
	}

	// ensure that some traffic has gone through mesh successfully
	if err = visitProductPage(productPageTimeout, http.StatusOK); err != nil {
		fatalf(t, "Test app setup failure: %v", err)
	}

	log.Info("Successfully sent request(s) to productpage app through ingress.")
	allowPrometheusSync()

	t.Logf("Validating metrics with 'istio-policy' have been generated... ")
	query := fmt.Sprintf("sum(istio_requests_total{%s=\"%s\"}) by (%s)", destLabel, fqdn("istio-policy"), srcLabel)
	t.Logf("Prometheus query: %s", query)
	value, err := promAPI.Query(context.Background(), query, time.Now())
	if err != nil {
		t.Fatalf("Could not get metrics from prometheus: %v", err)
	}

	if value.Type() != model.ValVector {
		t.Fatalf("Expected ValVector from prometheus, got %T", value)
	}

	if vec := value.(model.Vector); len(vec) < 1 {
		t.Logf("Values for istio_requests_total:\n%s", promDump(promAPI, "istio_requests_total"))
		t.Errorf("Expected at least one metric with 'istio-policy' as the destination, got %d", len(vec))
	}

	t.Logf("Validating metrics with 'istio-telemetry' have been generated... ")
	query = fmt.Sprintf("sum(istio_requests_total{%s=\"%s\"}) by (%s)", destLabel, fqdn("istio-telemetry"), srcLabel)
	t.Logf("Prometheus query: %s", query)
	value, err = promAPI.Query(context.Background(), query, time.Now())
	if err != nil {
		t.Fatalf("Could not get metrics from prometheus: %v", err)
	}

	if value.Type() != model.ValVector {
		t.Fatalf("Expected ValVector from prometheus, got %T", value)
	}

	if vec := value.(model.Vector); len(vec) < 1 {
		t.Logf("Values for istio_requests_total:\n%s", promDump(promAPI, "istio_requests_total"))
		t.Errorf("Expected at least one metric with 'istio-telemetry' as the destination, got %d", len(vec))
	}
}

func allowRuleSync() {
	log.Info("Sleeping to allow rules to take effect...")
	time.Sleep(15 * time.Second)
}

func allowPrometheusSync() {
	log.Info("Sleeping to allow prometheus to record metrics...")
	time.Sleep(30 * time.Second)
}

func promAPI() (v1.API, error) {
	client, err := api.NewClient(api.Config{Address: fmt.Sprintf("http://localhost:%d", prometheusPort)})
	if err != nil {
		return nil, err
	}
	return v1.NewAPI(client), nil
}

// promDump gets all of the recorded values for a metric by name and generates a report of the values.
// used for debugging of failures to provide a comprehensive view of traffic experienced.
func promDump(client v1.API, metric string) string {
	if value, err := client.Query(context.Background(), fmt.Sprintf("%s{}", metric), time.Now()); err == nil {
		return value.String()
	}
	return ""
}

// promDumpWithAttributes is used to get all of the recorded values of a metric for particular attributes.
// Attributes have to be of format %s=\"%s\"
// nolint: unparam
func promDumpWithAttributes(promAPI v1.API, metric string, attributes []string) string {
	var err error
	query := fmt.Sprintf("%s{%s}", metric, strings.Join(attributes, ", "))
	value, err := promAPI.Query(context.Background(), query, time.Now())
	if err != nil {
		return ""
	}

	return value.String()
}

func vectorValue(val model.Value, labels map[string]string) (float64, error) {
	if val.Type() != model.ValVector {
		return 0, fmt.Errorf("value not a model.Vector; was %s", val.Type().String())
	}

	value := val.(model.Vector)
	valueCount := 0.0
	for _, sample := range value {
		metric := sample.Metric
		nameCount := len(labels)
		for k, v := range metric {
			if labelVal, ok := labels[string(k)]; ok && labelVal == string(v) {
				nameCount--
			}
		}
		if nameCount == 0 {
			valueCount += float64(sample.Value)
		}
	}
	if valueCount > 0.0 {
		return valueCount, nil
	}
	return 0, fmt.Errorf("value not found for %#v", labels)
}

// checkProductPageDirect
func checkProductPageDirect() {
	log.Info("checkProductPageDirect")
	dumpURL(fmt.Sprintf("http://localhost:%d/productpage", productPagePort), false)
}

// dumpMixerMetrics fetch metrics directly from mixer and dump them
func dumpMixerMetrics() {
	log.Info("dumpMixerMetrics")
	dumpURL(fmt.Sprintf("http://localhost:%d/metrics", mixerMetricsPort), true)
}

func dumpURL(url string, dumpContents bool) {
	clnt := &http.Client{
		Timeout: 1 * time.Minute,
	}
	status, contents, err := get(clnt, url)
	log.Infof("%s ==> %d, <%v>", url, status, err)
	if dumpContents {
		log.Infof("%v\n", contents)
	}
}

type header struct {
	name  string
	value string
}

// nolint: interfacer
func get(clnt *http.Client, url string, headers ...*header) (status int, contents string, err error) {
	var req *http.Request
	req, err = http.NewRequest("GET", url, nil)
	if err != nil {
		return 0, "", err
	}

	for _, hdr := range headers {
		req.Header.Set(hdr.name, hdr.value)
	}
	resp, err := clnt.Do(req)
	if err != nil {
		log.Warnf("Error communicating with %s: %v", url, err)
	} else {
		defer closeResponseBody(resp)
		log.Infof("Get from %s: %s (%d)", url, resp.Status, resp.StatusCode)
		var ba []byte
		ba, err = ioutil.ReadAll(resp.Body)
		if err != nil {
			log.Warnf("Unable to connect to read from %s: %v", url, err)
			return
		}
		contents = string(ba)
		status = resp.StatusCode
	}
	return
}

func getIngressOrGateway() (string, error) {
	return tc.Kube.IngressGateway()
}

func getIngressOrGatewayOrFail(t *testing.T) string {
	return tc.Kube.IngressGatewayOrFail(t)
}

func visitProductPage(timeout time.Duration, wantStatus int, headers ...*header) error {
	start := time.Now()
	clnt := &http.Client{
		Timeout: 1 * time.Minute,
	}

	gateway, err := getIngressOrGateway()
	if err != nil {
		return err
	}

	url := gateway + "/productpage"

	for {
		status, _, err := get(clnt, url, headers...)
		if err != nil {
			log.Warnf("Unable to connect to product page: %v", err)
		}

		if status == wantStatus {
			log.Infof("Got %d response from product page!", wantStatus)
			return nil
		}

		if time.Since(start) > timeout {
			dumpMixerMetrics()
			checkProductPageDirect()
			return fmt.Errorf("could not retrieve product page in %v: Last status: %v", timeout, status)
		}

		// see what is happening
		dumpK8Env()

		time.Sleep(3 * time.Second)
	}
}

// visitWithApp visits the given url by curl in the given container.
func visitWithApp(url string, pod string, container string, num int) error {
	cmd := fmt.Sprintf("kubectl exec %s -n %s -c %s -- sh -c 'i=1; while [[ $i -le %d ]]; do curl -m 5 -i -s %s; let i=i+1; done'",
		pod, tc.Kube.Namespace, container, num, url)
	log.Infof("Visit %s for %d times with the following command: %v", url, num, cmd)
	_, err := util.ShellMuteOutput(cmd)
	if err != nil {
		return fmt.Errorf("error excuting command: %s error: %v", cmd, err)
	}
	return nil
}

// getCheckCacheHits returned the total number of check cache hits in this cluster.
func getCheckCacheHits(promAPI v1.API, app string) (float64, error) {
	log.Info("Get number of cached check calls")
	query := fmt.Sprintf("sum(envoy_http_mixer_filter_total_check_calls{app=\"%s\"})", app)
	log.Infof("prometheus query: %s", query)
	value, err := promAPI.Query(context.Background(), query, time.Now())
	if err != nil {
		log.Infof("Could not get remote check calls metric from prometheus: %v", err)
		return 0, nil
	}
	totalCheck, err := vectorValue(value, map[string]string{})
	if err != nil {
		log.Infof("error getting total check, using 0 as value (msg: %v)", err)
		totalCheck = 0
	}

	query = fmt.Sprintf("sum(envoy_http_mixer_filter_total_remote_check_calls{app=\"%s\"})", app)
	log.Infof("prometheus query: %s", query)
	value, err = promAPI.Query(context.Background(), query, time.Now())
	if err != nil {
		log.Infof("Could not get remote check calls metric from prometheus: %v", err)
		return 0, nil
	}
	remoteCheck, err := vectorValue(value, map[string]string{})
	if err != nil {
		log.Infof("error getting total check, using 0 as value (msg: %v)", err)
		remoteCheck = 0
	}

	if remoteCheck > totalCheck {
		// Remote check calls should always be less than or equal to total check calls.
		return 0, fmt.Errorf("check call metric is invalid: remote check call %v is more than total check call %v", remoteCheck, totalCheck)
	}
	log.Infof("Total check call is %v and remote check call is %v", totalCheck, remoteCheck)
	// number of cached check call is the gap between total check calls and remote check calls.
	return totalCheck - remoteCheck, nil
}

func fqdn(service string) string {
	return fmt.Sprintf("%s.%s.svc.cluster.local", service, tc.Kube.Namespace)
}

func replaceRouteRule(ruleName string) error {
	rule := filepath.Join(tc.rulesDir, ruleName+"."+yamlExtension)
	return util.KubeApply(tc.Kube.Namespace, rule, tc.Kube.KubeConfig)
}

func deleteRoutingConfig(ruleName string) error {
	rule := filepath.Join(tc.rulesDir, ruleName+"."+yamlExtension)
	return util.KubeDelete(tc.Kube.Namespace, rule, tc.Kube.KubeConfig)
}

func deleteMixerRule(ruleName string) error {
	return doMixerRule(ruleName, util.KubeDeleteContents)
}

func applyMixerRule(ruleName string) error {
	return doMixerRule(ruleName, util.KubeApplyContents)
}

type kubeDo func(namespace string, contents string, kubeconfig string) error

// doMixerRule
// New mixer rules contain fully qualified pointers to other
// resources, they must be replaced by the current namespace.
func doMixerRule(ruleName string, do kubeDo) error {
	rule := filepath.Join(tc.rulesDir, ruleName+"."+yamlExtension)
	cb, err := ioutil.ReadFile(rule)
	if err != nil {
		log.Errorf("Cannot read original yaml file %s", rule)
		return err
	}
	contents := string(cb)
	if !strings.Contains(contents, templateNamespace) {
		return fmt.Errorf("%s must contain %s so the it can replaced", rule, templateNamespace)
	}
	contents = strings.Replace(contents, templateNamespace, tc.Kube.Namespace, -1)
	return do(tc.Kube.Namespace, contents, tc.Kube.KubeConfig)
}

func getBookinfoResourcePath(resource string) string {
	return util.GetResourcePath(filepath.Join(bookinfoSampleDir, deploymentDir,
		resource+"."+yamlExtension))
}

func check(err error, msg string) {
	if err != nil {
		log.Errorf("%s. Error %s", msg, err)
		os.Exit(-1)
	}
}

func closeResponseBody(r *http.Response) {
	if err := r.Body.Close(); err != nil {
		log.Errora(err)
	}
}<|MERGE_RESOLUTION|>--- conflicted
+++ resolved
@@ -91,24 +91,6 @@
 	ingressName        = "ingressgateway"
 	productPageTimeout = 60 * time.Second
 
-<<<<<<< HEAD
-	networkingDir               = "networking"
-	policyDir                   = "policy"
-	rateLimitRule               = "mixer-rule-ratings-ratelimit"
-	denialRule                  = "mixer-rule-ratings-denial"
-	ingressDenialRule           = "mixer-rule-ingress-denial"
-	newTelemetryRule            = "mixer-rule-additional-telemetry"
-	kubeenvTelemetryRule        = "mixer-rule-kubernetesenv-telemetry"
-	destinationRuleAll          = "destination-rule-all"
-	routeAllRule                = "virtual-service-all-v1"
-	routeReviewsVersionsRule    = "virtual-service-reviews-v2-v3"
-	routeReviewsV3Rule          = "virtual-service-reviews-v3"
-	tcpDbRule                   = "virtual-service-ratings-db"
-	bookinfoGateway             = "bookinfo-gateway"
-	redisQuotaRollingWindowRule = "mixer-rule-ratings-redis-quota-rolling-window"
-	redisQuotaFixedWindowRule   = "mixer-rule-ratings-redis-quota-fixed-window"
-	oopPromConfigs              = "mixer-oop-rule-handler-instance-deployment"
-=======
 	networkingDir                = "networking"
 	policyDir                    = "policy"
 	rateLimitRule                = "mixer-rule-ratings-ratelimit"
@@ -124,8 +106,8 @@
 	bookinfoGateway              = "bookinfo-gateway"
 	redisQuotaRollingWindowRule  = "mixer-rule-ratings-redis-quota-rolling-window"
 	redisQuotaFixedWindowRule    = "mixer-rule-ratings-redis-quota-fixed-window"
+	oopPromConfigs               = "mixer-oop-rule-handler-instance-deployment"
 	faultInjectionNetworkingRule = "fault-injection-details-v1"
->>>>>>> ffba22a9
 
 	defaultRules []string
 	rules        []string
